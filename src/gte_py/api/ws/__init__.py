"""WebSocket client for GTE."""

import asyncio
import json
import logging
from collections.abc import Callable
from datetime import datetime
from typing import Any, Dict, List, Union, TypedDict, Tuple, cast

import aiohttp
from eth_typing import ChecksumAddress
from eth_utils.address import to_checksum_address

logger = logging.getLogger(__name__)


class OrderBookLevel(TypedDict):
    """Order book level data structure."""
    px: str  # Price
    sz: str  # Size
    n: int  # Number of orders at this price level


class OrderBookData(TypedDict):
    """Order book data structure."""
    a: List[OrderBookLevel]  # Asks sorted from lowest to highest price
    b: List[OrderBookLevel]  # Bids sorted from highest to lowest price
    t: int  # Timestamp in milliseconds
    m: str  # Market address


class TradeData(TypedDict):
    """Trade data structure."""
    sd: str  # Side ('buy' or 'sell')
    m: str  # Market address
    px: str  # Price
    sz: str  # Size
    h: str  # Transaction hash
    id: int  # Trade ID
    t: int  # Timestamp in milliseconds


class CandleData(TypedDict):
    """Candle data structure."""
    m: str  # Market address
    t: int  # Timestamp in milliseconds
    i: str  # Interval
    o: str  # Open price
    h: str  # High price
    l: str  # Low price
    c: str  # Close price
    v: str  # Volume
    n: int  # Number of trades


class WebSocketMessage(TypedDict):
    """WebSocket message structure."""
    s: str  # Stream type
    d: Union[OrderBookData, TradeData, CandleData]  # Data


class ParsedOrderBookData(TypedDict):
    """Parsed order book data."""
    market: str
    timestamp: datetime
    asks: List[Dict[str, float]]
    bids: List[Dict[str, float]]


class ParsedTradeData(TypedDict):
    """Parsed trade data."""
    market: str
    side: str
    price: float
    size: float
    timestamp: datetime
    trade_id: int
    tx_hash: str


class ParsedCandleData(TypedDict):
    """Parsed candle data."""
    market: str
    interval: str
    timestamp: datetime
    open: float
    high: float
    low: float
    close: float
    volume: float
    trade_count: int


class WebSocketApi:
    """WebSocket client for GTE."""

    def __init__(self, ws_url: str = "wss://ws.gte.io/v1"):
        """Initialize the client.

        Args:
            ws_url: WebSocket URL
        """
        self.ws_url = ws_url
        self.ws: aiohttp.client.ClientWebSocketResponse | None = None
        self.callbacks: Dict[Tuple[str, ChecksumAddress], List[Callable]] = {}
        self.running = False
        self.task = None
        self.request_id = 0

    def _next_request_id(self) -> int:
        """Generate a new request ID."""
        self.request_id += 1
        return self.request_id

    async def connect(self):
        """Connect to the WebSocket."""
        session = aiohttp.ClientSession()
        self.ws = await session.ws_connect(self.ws_url)
        self.running = True
        self.task = asyncio.create_task(self._listen())
        logger.info("Connected to GTE WebSocket")

    async def close(self):
        """Close the WebSocket connection."""
        self.running = False
        if self.task:
            self.task.cancel()
            try:
                await self.task
            except asyncio.CancelledError:
                pass

        if self.ws:
            await self.ws.close()
            self.ws = None
        logger.info("Disconnected from GTE WebSocket")

    async def _listen(self):
        """Listen for messages from the WebSocket."""
        if self.ws is None:
            raise RuntimeError("WebSocket connection is not established")
    
        try:
            async for msg in self.ws:
                if msg.type == aiohttp.WSMsgType.TEXT:
                    data = json.loads(msg.data)
                    await self._handle_message(data)
                elif msg.type == aiohttp.WSMsgType.CLOSED:
                    logger.info("WebSocket connection closed")
                    break
                elif msg.type == aiohttp.WSMsgType.ERROR:
                    logger.error(f"WebSocket error: {msg.data}")
                    break
        except Exception as e:
            logger.error(f"WebSocket error: {e}")
        finally:
            self.running = False

    async def _handle_message(self, data: dict):
        """Handle a message from the WebSocket.

        Args:
            data: Message data
        """
        if "s" in data:  # Stream data
            stream_type = data["s"]

            # Parse data based on stream type
            inner = data['d']
            market = to_checksum_address(inner['m'])
<<<<<<< HEAD

            for callback in self.callbacks.get((stream_type, market), []):
                try:
                    await callback(inner)
                except Exception as e:
                    logger.error(f"Error in callback", exc_info=e)
=======
            callback = self.callbacks.get((stream_type, market))
            if callback is None:
                logger.warning(f"No callback registered for stream {stream_type} and market {market}")
                return
            try:
                # Pass both raw and parsed data to callback
                await callback(inner)
            except Exception as e:
                logger.error(f"Error in callback", exc_info=e)
>>>>>>> 49827dca
        elif "id" in data:  # Response to a subscription request
            logger.debug(f"Received response: {data}")
            if "error" in data:
                logger.error(f"WebSocket subscription error: {data['error']}")

    async def subscribe(self, method: str, params: dict, market: ChecksumAddress, callback: Callable[[Any], Any]):
        """Subscribe to a topic.

        Args:
            method: Topic to subscribe to (e.g., "trades.subscribe")
            params: Parameters for the subscription
            market: Market address to subscribe to
            callback: Function to call when a message is received with (raw_data)
        """
        if not self.running or not self.ws:
            await self.connect()
        
        self.ws = cast(aiohttp.client.ClientWebSocketResponse, self.ws)

        # Extract the stream type from the method
        stream_type = method.split(".")[0]

        self.callbacks.setdefault((stream_type, market), []).append(callback)

        # Send subscription request
        request_id = self._next_request_id()
        request = {"id": request_id, "method": method, "params": params}
        await self.ws.send_json(request)
        logger.debug(f"Sent subscription request: {request}")

    async def unsubscribe(self, method: str, params: dict, market: ChecksumAddress):
        """Unsubscribe from a topic.

        Args:
            method: Topic to unsubscribe from (e.g., "trades.unsubscribe")
            params: Parameters for the unsubscription
        """
        if not self.running or not self.ws:
            return

        # Send unsubscription request
        request = {"method": method, "params": params}
        await self.ws.send_json(request)

        # Clean up callbacks for this stream type
        stream_type = method.split(".")[0]
        if (stream_type, market) in self.callbacks:
            self.callbacks.pop((stream_type, market))

        logger.debug(f"Sent unsubscription request: {request}")

    # WebSocket API methods
    async def subscribe_trades(self, market: ChecksumAddress, callback: Callable[[TradeData], Any]):
        """Subscribe to trades for a market.

        Args:
            market: Market address
            callback: Function to call when a trade is received with (raw_data)
        """
        await self.subscribe("trades.subscribe", {"market": market}, market, callback)

    async def unsubscribe_trades(self, market: ChecksumAddress):
        """Unsubscribe from trades for a market.

        Args:
            market: Market address
        """
        await self.unsubscribe("trades.unsubscribe", {"market": market}, market)

    async def subscribe_candles(self, market: ChecksumAddress, interval: str, callback: Callable[[CandleData], Any]):
        """Subscribe to candles for a market.

        Args:
            market: Market address
            interval: Candle interval (1s, 30s, 1m, 3m, 5m, 15m, 30m, 1h, 4h, 6h, 8h, 12h, 1d, 1w)
            callback: Function to call when a candle is received with (raw_data)
        """
        await self.subscribe(
            "candles.subscribe", {"market": market, "interval": interval}, market, callback
        )

    async def unsubscribe_candles(self, market: ChecksumAddress, interval: str):
        """Unsubscribe from candles for a market.

        Args:
            market: Market address
            interval: Candle interval
        """
        await self.unsubscribe("candles.unsubscribe", {"market": market, "interval": interval}, market)

    async def subscribe_orderbook(
            self, market: ChecksumAddress, callback: Callable[[OrderBookData], Any], limit: int = 10):
        """Subscribe to orderbook for a market.

        Args:
            market: Market address
            limit: Number of levels to include (defaults to 10)
            callback: Function to call when an orderbook update is received with (raw_data)
        """
        await self.subscribe('book.subscribe', {"market": market, "limit": limit}, market, callback)

    async def unsubscribe_orderbook(self, market: ChecksumAddress, limit: int = 10):
        """Unsubscribe from orderbook for a market.

        Args:
            market: Market address
            limit: Number of levels that was used for subscription
        """
        await self.unsubscribe('book.unsubscribe', {"market": market, "limit": limit}, market)<|MERGE_RESOLUTION|>--- conflicted
+++ resolved
@@ -168,14 +168,7 @@
             # Parse data based on stream type
             inner = data['d']
             market = to_checksum_address(inner['m'])
-<<<<<<< HEAD
-
-            for callback in self.callbacks.get((stream_type, market), []):
-                try:
-                    await callback(inner)
-                except Exception as e:
-                    logger.error(f"Error in callback", exc_info=e)
-=======
+
             callback = self.callbacks.get((stream_type, market))
             if callback is None:
                 logger.warning(f"No callback registered for stream {stream_type} and market {market}")
@@ -185,7 +178,6 @@
                 await callback(inner)
             except Exception as e:
                 logger.error(f"Error in callback", exc_info=e)
->>>>>>> 49827dca
         elif "id" in data:  # Response to a subscription request
             logger.debug(f"Received response: {data}")
             if "error" in data:
