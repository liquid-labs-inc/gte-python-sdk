--- conflicted
+++ resolved
@@ -264,11 +264,7 @@
         Returns:
             List of Order objects representing trades
         """
-<<<<<<< HEAD
-        response = await self._rest.get_trades(market.address, limit=limit, offset=offset)
-=======
-        response = await self._rest.get_user_trades(self._account, market.address, limit, offset)
->>>>>>> 5cdb6c7e
+        response = await self._rest.get_user_trades(self._account, market.address, limit=limit, offset=offset)
         return [Trade.from_api(trade) for trade in response]
 
     async def get_open_orders(
@@ -286,12 +282,8 @@
             List of Order objects representing open orders
         """
 
-<<<<<<< HEAD
         response = await self._rest.get_user_open_orders(self._account, market and market.address, limit=limit,
                                                          offset=offset)
-        return [Order.from_api(order_data) for order_data in response]
-=======
-        response = await self._rest.get_user_open_orders(self._account, market and market.address)
         """Create an Order object from API response data"""
 
         return [
@@ -309,7 +301,6 @@
                 placed_at=int(data["placedAt"]),
             ) for data in response
         ]
->>>>>>> 5cdb6c7e
 
     async def get_filled_orders(
             self, market: Market | None = None, limit: int = 100, offset: int = 0
@@ -324,12 +315,8 @@
             List of Order objects representing filled orders
         """
 
-<<<<<<< HEAD
         response = await self._rest.get_user_filled_orders(self._account, market and market.address, limit=limit,
                                                            offset=offset)
-        return [Order.from_api(order_data) for order_data in response]
-=======
-        response = await self._rest.get_user_filled_orders(self._account, market and market.address)
         return [
             Order(
                 order_id=int(data['orderId']),
@@ -344,7 +331,6 @@
                 txn_hash=HexBytes(data['txnHash']),
             ) for data in response
         ]
->>>>>>> 5cdb6c7e
 
     async def get_order_history(
             self, market: Market | None = None, limit: int = 100, offset: int = 0
@@ -359,12 +345,8 @@
             List of Order objects representing order history
         """
 
-<<<<<<< HEAD
         response = await self._rest.get_user_order_history(self._account, market and market.address, limit=limit,
                                                            offset=offset)
-        return [Order.from_api(order_data) for order_data in response]
-=======
-        response = await self._rest.get_user_order_history(self._account, market and market.address)
         return [
             Order(
                 order_id=int(data['orderId']),
@@ -378,5 +360,4 @@
                 status=OrderStatus.OPEN,
                 placed_at=int(data["placedAt"]),
             ) for data in response
-        ]
->>>>>>> 5cdb6c7e
+        ]